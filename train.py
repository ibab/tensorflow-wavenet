--- conflicted
+++ resolved
@@ -95,15 +95,10 @@
                         default=MOMENTUM, help='Specify the momentum to be '
                         'used by sgd or rmsprop optimizer. Ignored by the '
                         'adam optimizer.')
-<<<<<<< HEAD
     parser.add_argument('--num_gpus', type=int, default=NUM_GPUS,
                         help='number of gpus to use')
-    parser.add_argument('--random_crop', type=bool, default=False,
-                        help='Whether to crop randomly')
-=======
     parser.add_argument('--histograms', type=_str_to_bool, default=False,
                          help='Whether to store histogram summaries.')
->>>>>>> 59a364ce
     return parser.parse_args()
 
 
@@ -221,11 +216,9 @@
             coord,
             sample_rate=wavenet_params['sample_rate'],
             sample_size=args.sample_size,
-            random_crop=args.random_crop,
             silence_threshold=args.silence_threshold)
         audio_batch = reader.dequeue(args.batch_size)
 
-<<<<<<< HEAD
     tower_grads = []
     tower_losses = []
     for device_index in xrange(args.num_gpus):
@@ -242,19 +235,14 @@
                     quantization_channels=wavenet_params["quantization_channels"],
                     use_biases=wavenet_params["use_biases"],
                     scalar_input=wavenet_params["scalar_input"],
-                    initial_filter_width=wavenet_params["initial_filter_width"])
+                    initial_filter_width=wavenet_params["initial_filter_width"],
+		    histograms=args.histograms)
                 if args.l2_regularization_strength == 0:
                     args.l2_regularization_strength = None
                 loss = net.loss(audio_batch, args.l2_regularization_strength)
-                if args.optimizer == ADAM_OPTIMIZER:
-                    optimizer = tf.train.AdamOptimizer(learning_rate=args.learning_rate)
-                elif args.optimizer == SGD_OPTIMIZER:
-                    optimizer = tf.train.MomentumOptimizer(learning_rate=args.learning_rate,
-                                                        momentum=args.sgd_momentum)
-                else:
-                    # This shouldn't happen, given the choices specified in argument
-                    # specification.
-                    raise RuntimeError('Invalid optimizer option.')
+                optimizer = optimizer_factory[args.optimizer](
+                    learning_rate=args.learning_rate,
+                    momentum=args.momentum)
                 trainable = tf.trainable_variables()
                 grads = optimizer.compute_gradients(loss, var_list=trainable)
                 tower_losses.append(loss)
@@ -282,29 +270,6 @@
         grad_and_var = (grad,v)
         average_grads.append(grad_and_var)
     optim = optimizer.apply_gradients(average_grads)
-=======
-    # Create network.
-    net = WaveNetModel(
-        batch_size=args.batch_size,
-        dilations=wavenet_params["dilations"],
-        filter_width=wavenet_params["filter_width"],
-        residual_channels=wavenet_params["residual_channels"],
-        dilation_channels=wavenet_params["dilation_channels"],
-        skip_channels=wavenet_params["skip_channels"],
-        quantization_channels=wavenet_params["quantization_channels"],
-        use_biases=wavenet_params["use_biases"],
-        scalar_input=wavenet_params["scalar_input"],
-        initial_filter_width=wavenet_params["initial_filter_width"],
-        histograms=args.histograms)
-    if args.l2_regularization_strength == 0:
-        args.l2_regularization_strength = None
-    loss = net.loss(audio_batch, args.l2_regularization_strength)
-    optimizer = optimizer_factory[args.optimizer](
-                    learning_rate=args.learning_rate,
-                    momentum=args.momentum)
-    trainable = tf.trainable_variables()
-    optim = optimizer.minimize(loss, var_list=trainable)
->>>>>>> 59a364ce
 
     # Set up logging for TensorBoard.
     writer = tf.train.SummaryWriter(logdir)
