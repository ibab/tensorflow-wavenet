--- conflicted
+++ resolved
@@ -44,12 +44,11 @@
     librosa.output.write_wav(filename, y, sample_rate)
     print('Updated wav file at {}'.format(filename))
 
-<<<<<<< HEAD
-def create_seed(filename, sample_rate, quantization_steps, percent=50):
+def create_seed(filename, sample_rate, quantization_channels, percent=50):
     audio = librosa.load(filename, sr=sample_rate, mono=True)
     audio = audio[0]
 
-    mu = quantization_steps - 1
+    mu = quantization_channels - 1
     magnitude = np.log(1 + mu * np.abs(audio)) / np.log(1. + mu)
     signal = np.sign(audio) * magnitude
     quantized = (signal + 1) / 2 * mu
@@ -57,8 +56,6 @@
 
     cut_index = int(len(quantized) * (percent / 100))
     return quantized[:cut_index].tolist()
-=======
->>>>>>> 7b8bcd1f
 
 def main():
     args = get_arguments()
@@ -69,15 +66,6 @@
     sess = tf.Session()
 
     net = WaveNet(
-<<<<<<< HEAD
-        1,
-        wavenet_params['quantization_steps'],
-        wavenet_params['dilations'],
-        wavenet_params['filter_width'],
-        wavenet_params['residual_channels'],
-        wavenet_params['dilation_channels'],
-        wavenet_params['use_biases'])
-=======
         batch_size=1,
         dilations=wavenet_params['dilations'],
         filter_width=wavenet_params['filter_width'],
@@ -86,7 +74,6 @@
         quantization_channels=wavenet_params['quantization_channels'],
         skip_channels=wavenet_params['skip_channels'],
         use_biases=wavenet_params['use_biases'])
->>>>>>> 7b8bcd1f
 
     samples = tf.placeholder(tf.int32)
 
@@ -98,16 +85,11 @@
 
     decode = mu_law_decode(samples, wavenet_params['quantization_channels'])
 
-<<<<<<< HEAD
-    quantization_steps = wavenet_params['quantization_steps']
+    quantization_channels = wavenet_params['quantization_channels']
     if args.wav_seed:
-        waveform = create_seed(args.wav_seed, wavenet_params['sample_rate'], quantization_steps)
+        waveform = create_seed(args.wav_seed, wavenet_params['sample_rate'], quantization_channels)
     else:
-        waveform = np.random.randint(quantization_steps, size=(1,)).tolist()
-=======
-    quantization_channels = wavenet_params['quantization_channels']
-    waveform = np.random.randint(quantization_channels, size=(1,)).tolist()
->>>>>>> 7b8bcd1f
+        waveform = np.random.randint(quantization_channels, size=(1,)).tolist()
     for step in range(args.samples):
         if len(waveform) > args.window:
             window = waveform[-args.window:]
