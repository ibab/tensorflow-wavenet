from __future__ import division

import argparse
from datetime import datetime
import json
import os

import librosa
import numpy as np
import tensorflow as tf

from wavenet import WaveNet
from wavenet_ops import mu_law_decode, mu_law_encode

SAMPLES = 16000
LOGDIR = './logdir'
WINDOW = 8000
WAVENET_PARAMS = './wavenet_params.json'
SAVE_EVERY = None


def get_arguments():
    parser = argparse.ArgumentParser(description='WaveNet generation script')
<<<<<<< HEAD
    parser.add_argument('checkpoint', type=str,
                        help='Which model checkpoint to generate from')
    parser.add_argument('--samples', type=int, default=SAMPLES,
                        help='How many waveform samples to generate')
    parser.add_argument('--logdir', type=str, default=LOGDIR,
                        help='Directory in which to store the logging '
                        'information for TensorBoard.')
    parser.add_argument('--window', type=int, default=WINDOW,
                        help='The number of past samples to take into '
                        'account at each step')
    parser.add_argument('--wavenet_params', type=str, default=WAVENET_PARAMS,
                        help='JSON file with the network parameters')
    parser.add_argument('--wav_out_path', type=str, default=None,
                        help='Path to output wav file')
    parser.add_argument('--save_every', type=int, default=SAVE_EVERY,
                        help='How many samples before saving in-progress wav')
    parser.add_argument('--wav_seed', type=str, default=None,
                        help='The wav file to start generation from')
=======
    parser.add_argument(
        'checkpoint', type=str, help='Which model checkpoint to generate from')
    parser.add_argument(
        '--samples',
        type=int,
        default=SAMPLES,
        help='How many waveform samples to generate')
    parser.add_argument(
        '--logdir',
        type=str,
        default=LOGDIR,
        help='Directory in which to store the logging '
        'information for TensorBoard.')
    parser.add_argument(
        '--window',
        type=int,
        default=WINDOW,
        help='The number of past samples to take into '
        'account at each step')
    parser.add_argument(
        '--wavenet_params',
        type=str,
        default=WAVENET_PARAMS,
        help='JSON file with the network parameters')
    parser.add_argument(
        '--wav_out_path',
        type=str,
        default=None,
        help='Path to output wav file')
    parser.add_argument(
        '--save_every',
        type=int,
        default=SAVE_EVERY,
        help='How many samples before saving in-progress wav')
    parser.add_argument(
        '--fast_generation',
        type=bool,
        default=True,
        help='Use fast generation')
>>>>>>> 311afc05
    return parser.parse_args()


def write_wav(waveform, sample_rate, filename):
    y = np.array(waveform)
    librosa.output.write_wav(filename, y, sample_rate)
    print('Updated wav file at {}'.format(filename))

def create_seed(filename, sample_rate, quantization_channels, window_size=WINDOW):
    audio, _ = librosa.load(filename, sr=sample_rate, mono=True)

    quantized = mu_law_encode(audio, quantization_channels)
    cut_index = tf.size(quantized) + tf.constant(window_size) - tf.constant(1)

    return quantized[:cut_index]

def main():
    args = get_arguments()
    logdir = os.path.join(args.logdir, 'train', str(datetime.now()))
    with open(args.wavenet_params, 'r') as config_file:
        wavenet_params = json.load(config_file)

    sess = tf.Session()

    net = WaveNet(
        batch_size=1,
        dilations=wavenet_params['dilations'],
        filter_width=wavenet_params['filter_width'],
        residual_channels=wavenet_params['residual_channels'],
        dilation_channels=wavenet_params['dilation_channels'],
        quantization_channels=wavenet_params['quantization_channels'],
        skip_channels=wavenet_params['skip_channels'],
        use_biases=wavenet_params['use_biases'],
        fast_generation=args.fast_generation)

    samples = tf.placeholder(tf.int32)

    next_sample = net.predict_proba(samples)

    if args.fast_generation:
        sess.run(tf.initialize_all_variables())
        sess.run(net.init_ops)

    variables_to_restore = {var.name[:-2]: var for var in tf.all_variables(
    ) if not ('state_buffer' in var.name or 'pointer' in var.name)}
    saver = tf.train.Saver(variables_to_restore)

    print('Restoring model from {}'.format(args.checkpoint))
    saver.restore(sess, args.checkpoint)

    decode = mu_law_decode(samples, wavenet_params['quantization_channels'])

    quantization_channels = wavenet_params['quantization_channels']
<<<<<<< HEAD
    if args.wav_seed:
        seed = create_seed(args.wav_seed,
                    wavenet_params['sample_rate'],
                    quantization_channels)
        waveform = sess.run(seed).tolist()
    else:
        waveform = np.random.randint(quantization_channels, size=(1,)).tolist()

=======
    waveform = np.random.randint(quantization_channels, size=(1, )).tolist()
>>>>>>> 311afc05
    for step in range(args.samples):
        if args.fast_generation:
            window = waveform[-1]
            outputs = [next_sample]
            outputs.extend(net.push_ops)
        else:
            if len(waveform) > args.window:
                window = waveform[-args.window:]
            else:
                window = waveform
            outputs = [next_sample]

        prediction = sess.run(outputs, feed_dict={samples: window})[0]
        sample = np.random.choice(
            np.arange(quantization_channels), p=prediction)
        waveform.append(sample)
        print('Sample {:3<d}/{:3<d}: {}'
              .format(step + 1, args.samples, sample))

        if (args.wav_out_path and args.save_every and
                (step + 1) % args.save_every == 0):

            out = sess.run(decode, feed_dict={samples: waveform})
            write_wav(out, wavenet_params['sample_rate'], args.wav_out_path)

    datestring = str(datetime.now()).replace(' ', 'T')
    writer = tf.train.SummaryWriter(
        os.path.join(logdir, 'generation', datestring))
    tf.audio_summary('generated', decode, wavenet_params['sample_rate'])
    summaries = tf.merge_all_summaries()

    summary_out = sess.run(summaries,
                           feed_dict={
                               samples: np.reshape(waveform, [-1, 1])
                           })
    writer.add_summary(summary_out)

    if args.wav_out_path:
        out = sess.run(decode, feed_dict={samples: waveform})
        write_wav(out, wavenet_params['sample_rate'], args.wav_out_path)

    print('Finished generating. The result can be viewed in TensorBoard.')


if __name__ == '__main__':
    main()<|MERGE_RESOLUTION|>--- conflicted
+++ resolved
@@ -21,26 +21,6 @@
 
 def get_arguments():
     parser = argparse.ArgumentParser(description='WaveNet generation script')
-<<<<<<< HEAD
-    parser.add_argument('checkpoint', type=str,
-                        help='Which model checkpoint to generate from')
-    parser.add_argument('--samples', type=int, default=SAMPLES,
-                        help='How many waveform samples to generate')
-    parser.add_argument('--logdir', type=str, default=LOGDIR,
-                        help='Directory in which to store the logging '
-                        'information for TensorBoard.')
-    parser.add_argument('--window', type=int, default=WINDOW,
-                        help='The number of past samples to take into '
-                        'account at each step')
-    parser.add_argument('--wavenet_params', type=str, default=WAVENET_PARAMS,
-                        help='JSON file with the network parameters')
-    parser.add_argument('--wav_out_path', type=str, default=None,
-                        help='Path to output wav file')
-    parser.add_argument('--save_every', type=int, default=SAVE_EVERY,
-                        help='How many samples before saving in-progress wav')
-    parser.add_argument('--wav_seed', type=str, default=None,
-                        help='The wav file to start generation from')
-=======
     parser.add_argument(
         'checkpoint', type=str, help='Which model checkpoint to generate from')
     parser.add_argument(
@@ -80,7 +60,11 @@
         type=bool,
         default=True,
         help='Use fast generation')
->>>>>>> 311afc05
+    parser.add_argument(
+        '--wav_seed',
+        type=str,
+        default=None,
+        help='The wav file to start generation from')
     return parser.parse_args()
 
 
@@ -134,7 +118,6 @@
     decode = mu_law_decode(samples, wavenet_params['quantization_channels'])
 
     quantization_channels = wavenet_params['quantization_channels']
-<<<<<<< HEAD
     if args.wav_seed:
         seed = create_seed(args.wav_seed,
                     wavenet_params['sample_rate'],
@@ -143,9 +126,6 @@
     else:
         waveform = np.random.randint(quantization_channels, size=(1,)).tolist()
 
-=======
-    waveform = np.random.randint(quantization_channels, size=(1, )).tolist()
->>>>>>> 311afc05
     for step in range(args.samples):
         if args.fast_generation:
             window = waveform[-1]
