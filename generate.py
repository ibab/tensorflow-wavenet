--- conflicted
+++ resolved
@@ -141,7 +141,7 @@
     #                    lambda: tf.constant(window_size))
 
     data = pd.read_csv(filename, delimiter=",").values
-    
+
     return data[:window_size,:]
 
 
@@ -207,10 +207,10 @@
         #random_arr /= random_arr.sum()
         #random_arr[0][-1] = 0
         #random_arr[0][-2] = 1
-        
+
         waveform = np.zeros((net.receptive_field, quantization_channels))
         #waveform[-1] = random_arr
-        
+
     # if args.fast_generation and args.wav_seed:
     #     # When using the incremental generation, we need to
     #     # feed in all priming samples one by one before starting the
@@ -266,13 +266,13 @@
         #prediction[0][-1] = 1.0
         #prediction[0][-2] = 1.0
         #prediction[0][-1] = (np.sin(step/1000.)+1.)/2.
-        
+
         if args.bound:
           prediction[0][-2] = (np.cos(step/1000.)+1.)/2.
-        
+
         #waveform.append(prediction)
         waveform = np.append(waveform, prediction, axis=0)
-        
+
         # Show progress only once per second.
         current_sample_timestamp = datetime.now()
         time_since_print = current_sample_timestamp - last_sample_timestamp
@@ -291,7 +291,6 @@
     print()
 
     # Save the result as an audio summary.
-<<<<<<< HEAD
     # datestring = str(datetime.now()).replace(' ', 'T')
     # writer = tf.train.SummaryWriter(logdir)
     # tf.audio_summary('generated', decode, wavenet_params['sample_rate'])
@@ -299,15 +298,6 @@
     # summary_out = sess.run(summaries,
     #                        feed_dict={samples: np.reshape(waveform, [-1, 1])})
     # writer.add_summary(summary_out)
-=======
-    datestring = str(datetime.now()).replace(' ', 'T')
-    writer = tf.summary.FileWriter(logdir)
-    tf.summary.audio('generated', decode, wavenet_params['sample_rate'])
-    summaries = tf.summary.merge_all()
-    summary_out = sess.run(summaries,
-                           feed_dict={samples: np.reshape(waveform, [-1, 1])})
-    writer.add_summary(summary_out)
->>>>>>> e11ad19d
 
     # Save the result as a wav file.
     if args.wav_out_path:
