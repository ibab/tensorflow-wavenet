--- conflicted
+++ resolved
@@ -9,13 +9,9 @@
 import numpy as np
 import tensorflow as tf
 
-<<<<<<< HEAD
 from wavenet import WaveNet
 from wavenet_ops import mu_law_decode, mu_law_encode
 from audio_reader import trim_silence
-=======
-from wavenet import WaveNetModel, mu_law_encode, mu_law_decode
->>>>>>> dfca1c59
 
 SAMPLES = 16000
 LOGDIR = './logdir'
